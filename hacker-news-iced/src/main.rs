--- conflicted
+++ resolved
@@ -116,21 +116,8 @@
 
 fn listen_to_key_events(key: Key, modifiers: Modifiers) -> Option<AppMsg> {
     match key {
-<<<<<<< HEAD
-        Key::Named(named) => matches!(named, Named::Escape).then_some(AppMsg::CloseSearch),
-        Key::Character(c) => {
-            let char = c.chars().next()?;
-
-            match char {
-                'f' if modifiers.control() => Some(AppMsg::OpenSearch),
-                '+' if modifiers.control() => Some(AppMsg::IncreaseScale),
-                '-' if modifiers.control() => Some(AppMsg::DecreaseScale),
-                '=' if modifiers.control() => Some(AppMsg::ResetScale),
-                _ => None,
-            }
-=======
         Key::Named(named) => Some(match named {
-            Named::Escape => AppMsg::Header(HeaderMsg::CloseSearch),
+            Named::Escape => AppMsg::CloseSearch,
             Named::PageUp => AppMsg::ScrollBy(ScrollBy::PageUp),
             Named::PageDown => AppMsg::ScrollBy(ScrollBy::PageDown),
             Named::ArrowUp => AppMsg::ScrollBy(ScrollBy::LineUp),
@@ -143,13 +130,12 @@
             let char = c.chars().next()?;
 
             Some(match char {
-                'f' if modifiers.control() => AppMsg::Header(HeaderMsg::OpenSearch),
+                'f' if modifiers.control() => AppMsg::OpenSearch,
                 '+' if modifiers.control() => AppMsg::IncreaseScale,
                 '-' if modifiers.control() => AppMsg::DecreaseScale,
                 '=' if modifiers.control() => AppMsg::ResetScale,
                 _ => return None,
             })
->>>>>>> d99d2b50
         }
         Key::Unidentified => None,
     }
