use crate::{
    app::AppMsg, footer::FooterMsg, parse_date, richtext::render_rich_text, widget::hoverable,
};
use chrono::Local;
use hacker_news_api::Item;
use iced::{
    alignment::{Horizontal, Vertical},
    border,
    font::{Style, Weight},
    padding,
    widget::{self, button, column, container, row, scrollable, text::Shaping, Column, Container},
    Border, Element, Font, Length, Task,
};

/// List of comments and common parent
pub struct CommentItem {
    /// Parent comment.
    pub parent: Option<Item>,
    /// Comment items.
    pub items: Vec<Item>,
}

/// Comment state
pub struct CommentState {
    /// Article this comment belongs to
    pub article: Item,
    /// Children
    pub comments: Vec<CommentItem>,
    /// Search
    pub search: Option<String>,
}

#[derive(Debug, Clone)]
pub enum CommentMsg {
    ReceiveComments(Vec<Item>, Option<Item>),
    CloseComment,
    Search(String),
    OpenSearch,
    CloseSearch,
}

impl CommentState {
    pub fn view(&self) -> Element<'_, AppMsg> {
        let header = row![button("X").on_press(AppMsg::Comments(CommentMsg::CloseComment))];

        let article_text = self
            .article
            .text
            .as_deref()
            .map(render_rich_text)
            .map(|rt| container(rt).padding([10, 10]).into());

        let comment_rows = match self.comments.iter().last() {
            Some(item) => either::Left(
                item.items
                    .iter()
                    .filter(
                        |item| match (self.search.as_deref(), item.text.as_deref()) {
                            (Some(search), Some(text)) => {
                                text.to_lowercase().contains(&search.to_lowercase())
                            }
                            _ => true,
                        },
                    )
                    .map(|item| {
                        self.render_comment(item, false).style(|theme| {
                            let palette = theme.extended_palette();

                            container::Style {
                                background: Some(palette.background.weak.color.into()),
                                border: border::rounded(8),
                                ..Default::default()
                            }
                        })
                    })
                    .map(Element::from),
            ),
            None => either::Right(std::iter::empty::<Element<'_, AppMsg>>()),
        };

        let parent_comments = self.comments.iter().flat_map(|item| {
            item.parent
                .as_ref()
                .map(|parent| {
                    self.render_comment(parent, true).style(|theme| {
                        let palette = theme.extended_palette();

                        container::Style {
                            border: Border {
                                color: palette.secondary.weak.color,
                                width: 1.,
                                radius: 8.into(),
                            },
                            ..Default::default()
                        }
                    })
                })
                .map(Element::from)
        });

        let title: Element<'_, AppMsg> = {
            let title_text = widget::text(self.article.title.as_deref().unwrap_or_default())
                .font(Font {
                    weight: Weight::Bold,
                    ..Default::default()
                })
                .shaping(Shaping::Advanced);
            match self.article.url.as_deref() {
                Some(url) => hoverable(
                    widget::button(title_text)
                        .on_press(AppMsg::OpenLink {
                            url: url.to_string(),
                            item_id: self.article.id,
                        })
                        .style(button::text)
                        .padding(0),
                )
                .on_hover(AppMsg::Footer(FooterMsg::Url(url.to_string())))
                .on_exit(AppMsg::Footer(FooterMsg::NoUrl))
                .into(),
                None => title_text.into(),
            }
        };

        let content = Column::new()
            .push(
                row![
                    container(title).align_y(Vertical::Bottom),
                    container(header)
                        .align_x(Horizontal::Right)
                        .width(Length::Fill)
                ]
                .padding([5, 10]),
            )
<<<<<<< HEAD
            .push_maybe(self.search.as_ref().map(|search| {
                widget::text_input("Search...", search)
                    .id(widget::text_input::Id::new("comment_search"))
                    .on_input(|input| AppMsg::Comments(CommentMsg::Search(input)))
            }))
            .push(
                scrollable(
                    column![
                        Column::with_children(article_text).spacing(15),
                        Column::with_children(parent_comments).spacing(15),
                        Column::with_children(comment_rows).spacing(15)
                    ]
                    .spacing(15)
                    .padding(padding::top(0).bottom(10).left(10).right(25)),
                )
                .height(Length::Fill),
            );

        // let content = column![
        //     row![
        //         container(title).align_y(Vertical::Bottom),
        //         container(header)
        //             .align_x(Horizontal::Right)
        //             .width(Length::Fill)
        //     ]
        //     .padding([5, 10]),
        //     scrollable(
        //         column![
        //             Column::with_children(article_text).spacing(15),
        //             Column::with_children(parent_comments).spacing(15),
        //             Column::with_children(comment_rows).spacing(15)
        //         ]
        //         .spacing(15)
        //         .padding(padding::top(0).bottom(10).left(10).right(25))
        //     )
        //     .height(Length::Fill)
        // ];
=======
            .id(widget::scrollable::Id::new("comments"))
            .height(Length::Fill)
        ];
>>>>>>> d99d2b50

        container(content.width(Length::Fill)).into()
    }

    fn render_comment<'a>(&'a self, item: &'a Item, is_parent: bool) -> Container<'a, AppMsg> {
        let by_button: Element<'_, AppMsg> = if item.kids.is_empty() {
            widget::text("").into()
        } else if is_parent {
            widget::text(format!("💬{}", item.kids.len()))
                .shaping(Shaping::Advanced)
                .into()
        } else {
            button(widget::text(format!("💬{}", item.kids.len())).shaping(Shaping::Advanced))
                .padding(0)
                .on_press(AppMsg::OpenComment {
                    article: None,
                    comment_ids: item.kids.clone(),
                    parent: Some(item.clone()),
                })
                .style(button::text)
                .into()
        };

        // let by_color = if is_parent {
        //     widget::text::primary(&self.theme).color
        // } else {
        //     widget::text::secondary(&self.theme).color
        // };

        container(
            column![
                render_rich_text(item.text.as_deref().unwrap_or_default()),
                row![
                    widget::rich_text([
                        widget::span(format!(" by {}", item.by))
                            .font(Font {
                                style: Style::Italic,
                                ..Default::default()
                            })
                            .size(14),
                        // .color_maybe(by_color),
                        widget::span(" "),
                        widget::span(parse_date(item.time).unwrap_or_default())
                            .font(Font {
                                weight: Weight::Light,
                                style: Style::Italic,
                                ..Default::default()
                            })
                            .size(10),
                        // .color_maybe(by_color),
                    ]),
                    by_button,
                ]
                .spacing(5)
            ]
            .padding([10, 10])
            .spacing(15)
            .width(Length::Fill),
        )
        .clip(false)
    }

    pub fn update(&mut self, message: CommentMsg) -> Task<AppMsg> {
        match message {
            CommentMsg::ReceiveComments(comments, parent) => {
                self.comments.push(CommentItem {
                    items: comments,
                    parent,
                });

                Task::done(FooterMsg::LastUpdate(Local::now())).map(AppMsg::Footer)
            }
            CommentMsg::CloseComment => {
                self.comments.pop();
                if self.comments.is_empty() {
                    Task::done(AppMsg::RestoreArticles)
                } else {
                    Task::none()
                }
            }
            CommentMsg::Search(search) => {
                if search.is_empty() {
                    self.search = None;
                } else {
                    self.search = Some(search);
                }
                Task::none()
            }
            CommentMsg::OpenSearch => {
                self.search = Some(String::new());
                widget::text_input::focus(widget::text_input::Id::new("comment_search"))
            }
            CommentMsg::CloseSearch => {
                self.search = None;
                Task::none()
            }
        }
    }
}<|MERGE_RESOLUTION|>--- conflicted
+++ resolved
@@ -132,7 +132,6 @@
                 ]
                 .padding([5, 10]),
             )
-<<<<<<< HEAD
             .push_maybe(self.search.as_ref().map(|search| {
                 widget::text_input("Search...", search)
                     .id(widget::text_input::Id::new("comment_search"))
@@ -148,6 +147,7 @@
                     .spacing(15)
                     .padding(padding::top(0).bottom(10).left(10).right(25)),
                 )
+				.id(widget::scrollable::Id::new("comments"))
                 .height(Length::Fill),
             );
 
@@ -170,11 +170,6 @@
         //     )
         //     .height(Length::Fill)
         // ];
-=======
-            .id(widget::scrollable::Id::new("comments"))
-            .height(Length::Fill)
-        ];
->>>>>>> d99d2b50
 
         container(content.width(Length::Fill)).into()
     }
