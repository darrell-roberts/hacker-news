//! State and view for viewing comments.
use crate::{
    app::AppMsg,
    articles::ArticleMsg,
<<<<<<< HEAD
    common::{self, error_task, FontExt as _, PaginatingView},
=======
    common::{self, error_task, FontExt as _, LShape, PaginatingView},
>>>>>>> f756c61a
    full_search::FullSearchMsg,
    header::HeaderMsg,
    parse_date,
    richtext::render_rich_text,
    ROBOTO_FONT,
};
use hacker_news_search::{
    api::{Comment, Story},
    SearchContext,
};
use iced::{
    border, padding,
    widget::{
        self, button, container, scrollable::AbsoluteOffset, text::Shaping, Column, Container,
    },
<<<<<<< HEAD
    Border, Element, Length, Task,
=======
    Border, Color, Element, Length, Task,
>>>>>>> f756c61a
};
use std::sync::{Arc, RwLock};

#[derive(Debug)]
/// A navigation stack element.
pub struct NavStack {
    /// Parent comment
    pub comment: Option<Comment>,
    /// Pagination offset
    pub offset: usize,
    /// Viewing page
    pub page: usize,
    /// Scroll offset
    pub scroll_offset: Option<AbsoluteOffset>,
}

/// Comment state
pub struct CommentState {
    pub search_context: Arc<RwLock<SearchContext>>,
    /// Article this comment belongs to
    pub article: Story,
    /// parent comments.
    pub nav_stack: Vec<NavStack>,
    /// Children
    pub comments: Vec<Comment>,
    /// Search
    pub search: Option<String>,
    /// Show one line only.
    pub oneline: bool,
    /// Search offset.
    pub offset: usize,
    /// Search page number.
    pub page: usize,
    /// Total number of documents.
    pub full_count: usize,
    /// Parent id being viewed.
    pub parent_id: u64,
    /// Active comment
    pub active_comment_id: Option<u64>,
}

#[derive(Debug, Clone)]
pub enum CommentMsg {
    FetchComments {
        parent_id: u64,
        parent_comment: Option<Comment>,
        scroll_to: Option<AbsoluteOffset>,
    },
    PopNavStack,
    Search(String),
    OpenSearch,
    CloseSearch,
    Oneline,
    Forward,
    Back,
    JumpPage(usize),
    Close(u64),
    ScrollOffset(AbsoluteOffset),
    Activate(u64),
    ShowThread(u64),
}

impl CommentState {
    /// Render the comments
    pub fn view(&self) -> Element<'_, AppMsg> {
        let article_text = self
            .article
            .body
            .as_deref()
            .map(|text| widget::rich_text(render_rich_text(text, self.search.as_deref(), false)))
            .map(|rt| container(rt).padding([10, 10]).into());

        let total_parents = self
            .nav_stack
            .iter()
            .filter_map(|stack| stack.comment.as_ref())
            .count();

        let parent_comments = self
            .nav_stack
            .iter()
            .filter_map(|stack| stack.comment.as_ref())
            .zip(1..)
            .map(|(parent, index)| {
                widget::Row::with_children((1..=index).map(|current| {
                    if current == 1 {
                        // Nothing.
                        widget::container("").into()
                    } else if current == index {
                        // Show connector
                        widget::canvas(LShape::new(30., 10.))
                            .width(Length::Fixed(30.))
                            .into()
                    } else {
                        // Indent
                        widget::container("").width(Length::Fixed(30.)).into()
                    }
                }))
                .push(self.render_comment(parent, true).style(|theme| {
                    let palette = theme.extended_palette();

                    container::Style {
                        border: Border {
                            color: palette.secondary.weak.color,
                            width: 1.,
                            radius: 8.into(),
                        },
                        ..Default::default()
                    }
                }))
            })
            .map(Element::from)
            .collect::<Vec<_>>();

        let comment_rows = self
            .comments
            .iter()
            .map(|item| {
                let comment_area = self.render_comment(item, false).style(|theme| {
                    let palette = theme.extended_palette();
                    container::Style {
                        background: Some(if self.active_comment_id == Some(item.id) {
                            palette.background.strong.color.into()
                        } else {
                            palette.background.weak.color.into()
                        }),
                        border: border::rounded(8),
                        ..Default::default()
                    }
                });

                Element::from(
                    widget::Row::with_children((1..=parent_comments.len()).map(|current| {
                        if current == total_parents {
                            // Show connector
                            widget::canvas(LShape::new(30., 10.))
                                .width(Length::Fixed(30.))
                                .into()
                        } else {
                            // Indent
                            widget::container("").width(Length::Fixed(30.)).into()
                        }
                    }))
                    .push(comment_area),
                )
            })
            .collect::<Vec<_>>();

        let content = Column::new()
            .push(
                widget::Row::new()
                    .push(
                        widget::Row::new()
                            .push(
                                widget::text_input(
                                    "Search within story...",
                                    self.search.as_deref().unwrap_or_default(),
                                )
                                .id(widget::text_input::Id::new("comment_search"))
                                .on_input(|input| AppMsg::Comments(CommentMsg::Search(input))),
                            )
                            .push(common::tooltip(
                                widget::button(widget::text("⟲").shaping(Shaping::Advanced))
                                    .on_press(AppMsg::Comments(CommentMsg::CloseSearch)),
                                "Clear search",
                                widget::tooltip::Position::FollowCursor,
                            )),
                    )
                    .push(widget::text(format!("{}", self.full_count)))
                    .push(
                        widget::toggler(self.oneline)
                            .label("oneline")
                            .on_toggle(|_| AppMsg::Comments(CommentMsg::Oneline)),
                    )
                    .push(common::tooltip(
                        widget::button(widget::text("⌛").shaping(Shaping::Advanced)).on_press(
                            AppMsg::FullSearch(FullSearchMsg::StoryByTime {
                                story_id: self.article.id,
                                beyond: None,
                            }),
                        ),
                        "Sorted by latest",
                        widget::tooltip::Position::Bottom,
                    ))
                    .spacing(5),
            )
            .push_maybe((self.full_count > 10).then(|| self.pagination_element()))
            .push(
                widget::scrollable(
                    widget::Column::new()
                        .push_maybe(
                            self.search
                                .is_none()
                                .then(|| Column::with_children(article_text).spacing(15)),
                        )
                        .push_maybe(
                            self.search
                                .is_none()
                                .then(|| Column::with_children(parent_comments).spacing(15)),
                        )
                        .push(Column::with_children(comment_rows).spacing(15))
                        .spacing(15)
                        .padding(padding::top(0).bottom(10).left(10).right(25)),
                )
                .on_scroll(|viewport| {
                    AppMsg::Comments(CommentMsg::ScrollOffset(viewport.absolute_offset()))
                })
                .id(comment_scroll_id())
                .height(Length::Fill),
            )
            .padding(iced::padding::top(5));

        container(content.width(Length::Fill)).into()
    }

    /// Render a single comment
    fn render_comment<'a>(
        &'a self,
        comment: &'a Comment,
        is_parent: bool,
    ) -> Container<'a, AppMsg> {
        let child_comments_button: Element<'_, AppMsg> = if comment.kids.is_empty() {
            widget::text("").into()
        } else {
            button(widget::text(format!("💬{}", comment.kids.len())).shaping(Shaping::Advanced))
                .padding(0)
                .on_press(AppMsg::Comments(CommentMsg::FetchComments {
                    parent_id: comment.id,
                    parent_comment: Some(comment.clone()),
                    scroll_to: None,
                }))
                .style(button::text)
                .into()
        };

        container(
            widget::mouse_area(
                container(
                    widget::Column::new()
                        .push_maybe(is_parent.then(|| {
                            widget::container(
                                widget::button("X")
                                    .on_press(AppMsg::Comments(CommentMsg::Close(comment.id))),
                            )
                            .align_right(Length::Fill)
                        }))
                        .push_maybe(self.search.is_some().then(|| {
                            widget::container(widget::tooltip(
                                widget::button(widget::text("🧵").shaping(Shaping::Advanced))
                                    .style(widget::button::text)
                                    .on_press(AppMsg::Comments(CommentMsg::ShowThread(comment.id))),
                                widget::container(widget::text("Show thread"))
                                    .padding(5)
                                    .style(|_theme| {
                                        widget::container::background(Color::BLACK)
                                            .color(Color::WHITE)
                                            .border(iced::border::rounded(8))
                                    }),
                                widget::tooltip::Position::Bottom,
                            ))
                            .align_right(Length::Fill)
                        }))
                        .push(widget::rich_text(render_rich_text(
                            &comment.body,
                            self.search.as_deref(),
                            self.oneline,
                        )))
                        .push(
                            widget::row![
                                widget::rich_text([
                                    widget::span(format!("by {}", comment.by))
                                        .link(AppMsg::Header(HeaderMsg::Search(format!(
                                            "by:{}",
                                            comment.by
                                        ))))
                                        .font(ROBOTO_FONT.italic())
                                        .size(14),
                                    widget::span(" "),
                                    widget::span(parse_date(comment.time).unwrap_or_default())
                                        .font(ROBOTO_FONT.italic().weight_light())
                                        .size(10),
                                ]),
                                child_comments_button,
                                widget::container(
                                    widget::button(widget::text(format!("{}", comment.id)))
                                        .on_press(AppMsg::OpenLink {
                                            url: format!(
                                                "https://news.ycombinator.com/item?id={}",
                                                comment.id
                                            ),
                                        })
                                        .style(widget::button::text)
                                        .padding(0)
                                )
                                .align_right(Length::Fill)
                            ]
                            .spacing(5),
                        )
                        .padding(10)
                        .spacing(15)
                        .width(Length::Fill),
                )
                .clip(false),
            )
            .on_press(AppMsg::Comments(CommentMsg::Activate(comment.id))),
        )
    }

    /// Update comment viewing state.
    pub fn update(&mut self, message: CommentMsg) -> Task<AppMsg> {
        match message {
            CommentMsg::FetchComments {
                parent_id,
                parent_comment,
                scroll_to,
            } => {
                self.search = None;
                if let Some(parent) = parent_comment {
                    // We are viewing a nested comment
                    if self.parent_id != parent.id {
                        if let Some(index) = self.nav_stack.iter().enumerate().find_map(
                            |(index, stack_item)| {
                                matches!(stack_item.comment.as_ref(), Some(c) if c.id == parent_id)
                                    .then_some(index)
                            },
                        ) {
                            self.nav_stack.drain(index..);
                        }

                        self.nav_stack.push(NavStack {
                            comment: Some(parent),
                            offset: 0,
                            page: 1,
                            scroll_offset: None,
                        });
                        self.offset = 0;
                        self.page = 1;
                    }
                }
                let g = self.search_context.read().unwrap();
                let fetch_task = match g.comments(parent_id, 10, self.offset) {
                    Ok((comments, full_count)) => {
                        self.full_count = full_count;
                        self.comments = comments;

                        Task::batch([
                            widget::scrollable::scroll_to(
                                comment_scroll_id(),
                                scroll_to.unwrap_or_default(),
                            ),
                            Task::done(ArticleMsg::ViewingItem(self.article.id))
                                .map(AppMsg::Articles),
                        ])
                    }
                    Err(err) => error_task(err),
                };
                self.parent_id = parent_id;

                Task::batch([
                    fetch_task,
                    Task::done(FullSearchMsg::CloseSearch).map(AppMsg::FullSearch),
                ])
            }
            CommentMsg::PopNavStack => {
                if let Some(c) = self.nav_stack.pop().and_then(|stack| stack.comment) {
                    self.active_comment_id.replace(c.id);
                };

                match self.nav_stack.last() {
                    Some(current) => {
                        self.offset = current.offset;
                        self.page = current.page;

                        Task::done(CommentMsg::FetchComments {
                            parent_id: current
                                .comment
                                .as_ref()
                                .map(|c| c.id)
                                .unwrap_or_else(|| self.article.id),
                            parent_comment: None,
                            scroll_to: current.scroll_offset,
                        })
                        .map(AppMsg::Comments)
                    }
                    None => Task::done(AppMsg::CommentsClosed),
                }
            }
            CommentMsg::Search(search) => {
                if search.is_empty() {
                    Task::done(AppMsg::Comments(CommentMsg::CloseSearch))
                } else {
                    match self.search.as_deref() {
                        // New search term.
                        Some(s) if s != search => {
                            if let Some(current) = self.nav_stack.last_mut() {
                                current.offset = 0;
                                current.page = 0;
                            }

                            self.offset = 0;
                            self.page = 1;
                        }
                        _ => (),
                    }

                    self.search = Some(search.clone());
                    let g = self.search_context.read().unwrap();
                    match g.search_comments(&search, self.article.id, 10, self.offset) {
                        Ok((comments, count)) => {
                            self.comments = comments;
                            self.full_count = count;
                            Task::none()
                        }
                        Err(err) => error_task(err),
                    }
                }
            }
            CommentMsg::OpenSearch => {
                self.search = Some(String::new());
                self.nav_stack.push(NavStack {
                    comment: None,
                    offset: 0,
                    page: 1,
                    scroll_offset: None,
                });
                self.offset = 0;
                self.page = 1;
                self.comments = Vec::new();
                widget::text_input::focus(widget::text_input::Id::new("comment_search"))
            }
            CommentMsg::CloseSearch => {
                self.search = None;

                // Task::done(CommentMsg::PopNavStack).map(AppMsg::Comments)
                Task::done(CommentMsg::JumpPage(1)).map(AppMsg::Comments)
            }
            CommentMsg::Oneline => {
                self.oneline = !self.oneline;
                Task::none()
            }
            CommentMsg::Forward => {
                self.offset += 10;
                self.page += 1;
                self.update_nav_stack();
                self.paginate_task()
            }
            CommentMsg::Back => {
                self.offset -= 10;
                self.page -= 1;
                self.update_nav_stack();
                self.paginate_task()
            }
            CommentMsg::JumpPage(page) => {
                self.page = page;
                if page > 1 {
                    self.offset = 10 * (page - 1);
                } else {
                    self.offset = 0;
                }
                self.update_nav_stack();
                self.paginate_task()
            }
            CommentMsg::Close(comment_id) => {
                self.active_comment_id.replace(comment_id);

                // Check if this is a top level comment.
                while let Some(stack_item) = self.nav_stack.pop() {
                    if let Some(c) = stack_item.comment {
                        if c.id == comment_id {
                            break;
                        }
                    }
                }

                self.parent_id = self
                    .nav_stack
                    .last()
                    .map(|c| match c.comment.as_ref() {
                        Some(c) => c.parent_id,
                        None => 0,
                    })
                    .unwrap_or_default();

                match self.nav_stack.last() {
                    Some(current) => {
                        self.offset = current.offset;
                        self.page = current.page;

                        Task::done(CommentMsg::FetchComments {
                            parent_id: current
                                .comment
                                .as_ref()
                                .map(|c| c.id)
                                .unwrap_or_else(|| self.article.id),
                            parent_comment: None,
                            scroll_to: current.scroll_offset,
                        })
                        .map(AppMsg::Comments)
                    }
                    None => Task::none(),
                }
            }
            CommentMsg::ScrollOffset(offset) => {
                if let Some(current_nav) = self.nav_stack.last_mut() {
                    current_nav.scroll_offset = Some(offset);
                }
                Task::none()
            }
            CommentMsg::Activate(comment_id) => {
                self.active_comment_id = Some(comment_id);
                Task::none()
            }
            CommentMsg::ShowThread(comment_id) => {
                common::show_thread(self.search_context.clone(), comment_id)
            }
        }
    }

    fn paginate_task(&self) -> Task<AppMsg> {
        match self.search.as_ref() {
            Some(s) => Task::done(CommentMsg::Search(s.to_owned())).map(AppMsg::Comments),
            None => Task::done(CommentMsg::FetchComments {
                parent_id: self.parent_id,
                parent_comment: None,
                scroll_to: None,
            })
            .map(AppMsg::Comments),
        }
        .chain(widget::scrollable::scroll_to(
            comment_scroll_id(),
            Default::default(),
        ))
    }

    fn update_nav_stack(&mut self) {
        if let Some(current) = self.nav_stack.last_mut() {
            current.offset = self.offset;
            current.page = self.page;
            current.scroll_offset = None;
        }
    }
}

impl PaginatingView<AppMsg> for CommentState {
    fn jump_page(&self, page: usize) -> AppMsg {
        AppMsg::Comments(CommentMsg::JumpPage(page))
    }

    fn go_back(&self) -> AppMsg {
        AppMsg::Comments(CommentMsg::Back)
    }

    fn go_forward(&self) -> AppMsg {
        AppMsg::Comments(CommentMsg::Forward)
    }

    fn full_count(&self) -> usize {
        self.full_count
    }

    fn current_page(&self) -> usize {
        self.page
    }
}

/// Id for the comment view scroller.
fn comment_scroll_id() -> widget::scrollable::Id {
    widget::scrollable::Id::new("comments")
}<|MERGE_RESOLUTION|>--- conflicted
+++ resolved
@@ -2,11 +2,7 @@
 use crate::{
     app::AppMsg,
     articles::ArticleMsg,
-<<<<<<< HEAD
-    common::{self, error_task, FontExt as _, PaginatingView},
-=======
     common::{self, error_task, FontExt as _, LShape, PaginatingView},
->>>>>>> f756c61a
     full_search::FullSearchMsg,
     header::HeaderMsg,
     parse_date,
@@ -22,11 +18,7 @@
     widget::{
         self, button, container, scrollable::AbsoluteOffset, text::Shaping, Column, Container,
     },
-<<<<<<< HEAD
-    Border, Element, Length, Task,
-=======
     Border, Color, Element, Length, Task,
->>>>>>> f756c61a
 };
 use std::sync::{Arc, RwLock};
 
