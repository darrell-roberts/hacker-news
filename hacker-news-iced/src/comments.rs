//! State and view for viewing comments.
use crate::{
    app::AppMsg,
    articles::ArticleMsg,
    common::{self, error_task, FontExt as _, PaginatingView},
    full_search::FullSearchMsg,
    header::HeaderMsg,
    parse_date,
    richtext::render_rich_text,
    ROBOTO_FONT,
};
use hacker_news_search::{
    api::{Comment, Story},
    SearchContext,
};
use iced::{
    border, padding,
    widget::{
        self, button, container, scrollable::AbsoluteOffset, text::Shaping, Column, Container,
    },
<<<<<<< HEAD
    Border, Color, Element, Font, Length, Task,
=======
    Border, Element, Length, Task,
>>>>>>> f13a79f8
};
use std::sync::{Arc, RwLock};

#[derive(Debug)]
/// A navigation stack element.
pub struct NavStack {
    /// Parent comment
    pub comment: Option<Comment>,
    /// Pagination offset
    pub offset: usize,
    /// Viewing page
    pub page: usize,
    /// Scroll offset
    pub scroll_offset: Option<AbsoluteOffset>,
}

/// Comment state
pub struct CommentState {
    pub search_context: Arc<RwLock<SearchContext>>,
    /// Article this comment belongs to
    pub article: Story,
    /// parent comments.
    pub nav_stack: Vec<NavStack>,
    /// Children
    pub comments: Vec<Comment>,
    /// Search
    pub search: Option<String>,
    /// Show one line only.
    pub oneline: bool,
    /// Search offset.
    pub offset: usize,
    /// Search page number.
    pub page: usize,
    /// Total number of documents.
    pub full_count: usize,
    /// Parent id being viewed.
    pub parent_id: u64,
    /// Active comment
    pub active_comment_id: Option<u64>,
}

#[derive(Debug, Clone)]
pub enum CommentMsg {
    FetchComments {
        parent_id: u64,
        parent_comment: Option<Comment>,
        scroll_to: Option<AbsoluteOffset>,
    },
    PopNavStack,
    Search(String),
    OpenSearch,
    CloseSearch,
    Oneline,
    Forward,
    Back,
    JumpPage(usize),
    Close(u64),
    ScrollOffset(AbsoluteOffset),
    Activate(u64),
    ShowThread(u64),
}

impl CommentState {
    /// Render the comments
    pub fn view(&self) -> Element<'_, AppMsg> {
        let article_text = self
            .article
            .body
            .as_deref()
            .map(|text| widget::rich_text(render_rich_text(text, self.search.as_deref(), false)))
            .map(|rt| container(rt).padding([10, 10]).into());

        let comment_rows = self
            .comments
            .iter()
            .map(|item| {
                self.render_comment(item, false).style(|theme| {
                    let palette = theme.extended_palette();
                    container::Style {
                        background: Some(if self.active_comment_id == Some(item.id) {
                            palette.background.strong.color.into()
                        } else {
                            palette.background.weak.color.into()
                        }),
                        border: border::rounded(8),
                        ..Default::default()
                    }
                })
            })
            .map(Element::from)
            .collect::<Vec<_>>();

        let parent_comments = self
            .nav_stack
            .iter()
            .filter_map(|stack| stack.comment.as_ref())
            .map(|parent| {
                self.render_comment(parent, true).style(|theme| {
                    let palette = theme.extended_palette();

                    container::Style {
                        border: Border {
                            color: palette.secondary.weak.color,
                            width: 1.,
                            radius: 8.into(),
                        },
                        ..Default::default()
                    }
                })
            })
            .map(Element::from);

        let content = Column::new()
            .push(
                widget::Row::new()
                    .push(
                        widget::Row::new()
                            .push(
                                widget::text_input(
                                    "Search within story...",
                                    self.search.as_deref().unwrap_or_default(),
                                )
                                .id(widget::text_input::Id::new("comment_search"))
                                .on_input(|input| AppMsg::Comments(CommentMsg::Search(input))),
                            )
                            .push(common::tooltip(
                                widget::button(widget::text("⟲").shaping(Shaping::Advanced))
                                    .on_press(AppMsg::Comments(CommentMsg::CloseSearch)),
                                "Clear search",
                                widget::tooltip::Position::FollowCursor,
                            )),
                    )
                    .push(widget::text(format!("{}", self.full_count)))
                    .push(
                        widget::toggler(self.oneline)
                            .label("oneline")
                            .on_toggle(|_| AppMsg::Comments(CommentMsg::Oneline)),
                    )
                    .push(common::tooltip(
                        widget::button("by time").on_press(AppMsg::FullSearch(
                            FullSearchMsg::StoryByTime {
                                story_id: self.article.id,
                                beyond: None,
                            },
                        )),
                        "Sorted by latest",
                        widget::tooltip::Position::Bottom,
                    ))
                    .spacing(5),
            )
            .push_maybe((self.full_count > 10).then(|| self.pagination_element()))
            .push(
                widget::scrollable(
                    widget::Column::new()
                        .push_maybe(
                            self.search
                                .is_none()
                                .then(|| Column::with_children(article_text).spacing(15)),
                        )
                        .push_maybe(
                            self.search
                                .is_none()
                                .then(|| Column::with_children(parent_comments).spacing(15)),
                        )
                        .push(Column::with_children(comment_rows).spacing(15))
                        .spacing(15)
                        .padding(padding::top(0).bottom(10).left(10).right(25)),
                )
                .on_scroll(|viewport| {
                    AppMsg::Comments(CommentMsg::ScrollOffset(viewport.absolute_offset()))
                })
                .id(comment_scroll_id())
                .height(Length::Fill),
            );

        container(content.width(Length::Fill)).into()
    }

    /// Render a single comment
    fn render_comment<'a>(
        &'a self,
        comment: &'a Comment,
        is_parent: bool,
    ) -> Container<'a, AppMsg> {
        let child_comments_button: Element<'_, AppMsg> = if comment.kids.is_empty() {
            widget::text("").into()
        } else {
            button(widget::text(format!("💬{}", comment.kids.len())).shaping(Shaping::Advanced))
                .padding(0)
                .on_press(AppMsg::Comments(CommentMsg::FetchComments {
                    parent_id: comment.id,
                    parent_comment: Some(comment.clone()),
                    scroll_to: None,
                }))
                .style(button::text)
                .into()
        };

        container(
            widget::mouse_area(
                container(
                    widget::Column::new()
                        .push_maybe(is_parent.then(|| {
                            widget::container(
                                widget::button("X")
                                    .on_press(AppMsg::Comments(CommentMsg::Close(comment.id))),
                            )
                            .align_right(Length::Fill)
                        }))
                        .push_maybe(self.search.is_some().then(|| {
                            widget::container(widget::tooltip(
                                widget::button(widget::text("🧵").shaping(Shaping::Advanced))
                                    .style(widget::button::text)
                                    .on_press(AppMsg::Comments(CommentMsg::ShowThread(comment.id))),
                                widget::container(widget::text("Show thread"))
                                    .padding(5)
                                    .style(|_theme| {
                                        widget::container::background(Color::BLACK)
                                            .color(Color::WHITE)
                                            .border(iced::border::rounded(8))
                                    }),
                                widget::tooltip::Position::Bottom,
                            ))
                            .align_right(Length::Fill)
                        }))
                        .push(widget::rich_text(render_rich_text(
                            &comment.body,
                            self.search.as_deref(),
                            self.oneline,
                        )))
                        .push(
                            widget::row![
                                widget::rich_text([
                                    widget::span(format!("by {}", comment.by))
                                        .link(AppMsg::Header(HeaderMsg::Search(format!(
                                            "by:{}",
                                            comment.by
                                        ))))
                                        .font(ROBOTO_FONT.italic())
                                        .size(14),
                                    widget::span(" "),
                                    widget::span(parse_date(comment.time).unwrap_or_default())
                                        .font(ROBOTO_FONT.italic().weight_light())
                                        .size(10),
                                ]),
                                child_comments_button,
                                widget::container(
                                    widget::button(widget::text(format!("{}", comment.id)))
                                        .on_press(AppMsg::OpenLink {
                                            url: format!(
                                                "https://news.ycombinator.com/item?id={}",
                                                comment.id
                                            ),
                                        })
                                        .style(widget::button::text)
                                        .padding(0)
                                )
                                .align_right(Length::Fill)
                            ]
                            .spacing(5),
                        )
                        .padding([10, 10])
                        .spacing(15)
                        .width(Length::Fill),
                )
                .clip(false),
            )
            .on_press(AppMsg::Comments(CommentMsg::Activate(comment.id))),
        )
    }

    /// Update comment viewing state.
    pub fn update(&mut self, message: CommentMsg) -> Task<AppMsg> {
        match message {
            CommentMsg::FetchComments {
                parent_id,
                parent_comment,
                scroll_to,
            } => {
                self.search = None;
                if let Some(parent) = parent_comment {
                    // We are viewing a nested comment
                    if self.parent_id != parent.id {
                        if let Some(index) = self.nav_stack.iter().enumerate().find_map(
                            |(index, stack_item)| {
                                matches!(stack_item.comment.as_ref(), Some(c) if c.id == parent_id)
                                    .then_some(index)
                            },
                        ) {
                            self.nav_stack.drain(index..);
                        }

                        self.nav_stack.push(NavStack {
                            comment: Some(parent),
                            offset: 0,
                            page: 1,
                            scroll_offset: None,
                        });
                        self.offset = 0;
                        self.page = 1;
                    }
                }
                let g = self.search_context.read().unwrap();
                let fetch_task = match g.comments(parent_id, 10, self.offset) {
                    Ok((comments, full_count)) => {
                        self.full_count = full_count;
                        self.comments = comments;

                        Task::batch([
                            widget::scrollable::scroll_to(
                                comment_scroll_id(),
                                scroll_to.unwrap_or_default(),
                            ),
                            Task::done(ArticleMsg::ViewingItem(self.article.id))
                                .map(AppMsg::Articles),
                        ])
                    }
                    Err(err) => error_task(err),
                };
                self.parent_id = parent_id;

                Task::batch([
                    fetch_task,
                    Task::done(FullSearchMsg::CloseSearch).map(AppMsg::FullSearch),
                ])
            }
            CommentMsg::PopNavStack => {
                if let Some(c) = self.nav_stack.pop().and_then(|stack| stack.comment) {
                    self.active_comment_id.replace(c.id);
                };

                match self.nav_stack.last() {
                    Some(current) => {
                        self.offset = current.offset;
                        self.page = current.page;

                        Task::done(CommentMsg::FetchComments {
                            parent_id: current
                                .comment
                                .as_ref()
                                .map(|c| c.id)
                                .unwrap_or_else(|| self.article.id),
                            parent_comment: None,
                            scroll_to: current.scroll_offset,
                        })
                        .map(AppMsg::Comments)
                    }
                    None => Task::done(AppMsg::CommentsClosed),
                }
            }
            CommentMsg::Search(search) => {
                if search.is_empty() {
                    Task::done(AppMsg::Comments(CommentMsg::CloseSearch))
                } else {
                    match self.search.as_deref() {
                        // New search term.
                        Some(s) if s != search => {
                            if let Some(current) = self.nav_stack.last_mut() {
                                current.offset = 0;
                                current.page = 0;
                            }

                            self.offset = 0;
                            self.page = 1;
                        }
                        _ => (),
                    }

                    self.search = Some(search.clone());
                    let g = self.search_context.read().unwrap();
                    match g.search_comments(&search, self.article.id, 10, self.offset) {
                        Ok((comments, count)) => {
                            self.comments = comments;
                            self.full_count = count;
                            Task::none()
                        }
                        Err(err) => error_task(err),
                    }
                }
            }
            CommentMsg::OpenSearch => {
                self.search = Some(String::new());
                self.nav_stack.push(NavStack {
                    comment: None,
                    offset: 0,
                    page: 1,
                    scroll_offset: None,
                });
                self.offset = 0;
                self.page = 1;
                self.comments = Vec::new();
                widget::text_input::focus(widget::text_input::Id::new("comment_search"))
            }
            CommentMsg::CloseSearch => {
                self.search = None;

                // Task::done(CommentMsg::PopNavStack).map(AppMsg::Comments)
                Task::done(CommentMsg::JumpPage(1)).map(AppMsg::Comments)
            }
            CommentMsg::Oneline => {
                self.oneline = !self.oneline;
                Task::none()
            }
            CommentMsg::Forward => {
                self.offset += 10;
                self.page += 1;
                self.update_nav_stack();
                self.paginate_task()
            }
            CommentMsg::Back => {
                self.offset -= 10;
                self.page -= 1;
                self.update_nav_stack();
                self.paginate_task()
            }
            CommentMsg::JumpPage(page) => {
                self.page = page;
                if page > 1 {
                    self.offset = 10 * (page - 1);
                } else {
                    self.offset = 0;
                }
                self.update_nav_stack();
                self.paginate_task()
            }
            CommentMsg::Close(comment_id) => {
                self.active_comment_id.replace(comment_id);

                // Check if this is a top level comment.
                while let Some(stack_item) = self.nav_stack.pop() {
                    if let Some(c) = stack_item.comment {
                        if c.id == comment_id {
                            break;
                        }
                    }
                }

                self.parent_id = self
                    .nav_stack
                    .last()
                    .map(|c| match c.comment.as_ref() {
                        Some(c) => c.parent_id,
                        None => 0,
                    })
                    .unwrap_or_default();

                match self.nav_stack.last() {
                    Some(current) => {
                        self.offset = current.offset;
                        self.page = current.page;

                        Task::done(CommentMsg::FetchComments {
                            parent_id: current
                                .comment
                                .as_ref()
                                .map(|c| c.id)
                                .unwrap_or_else(|| self.article.id),
                            parent_comment: None,
                            scroll_to: current.scroll_offset,
                        })
                        .map(AppMsg::Comments)
                    }
                    None => Task::none(),
                }
            }
            CommentMsg::ScrollOffset(offset) => {
                if let Some(current_nav) = self.nav_stack.last_mut() {
                    current_nav.scroll_offset = Some(offset);
                }
                Task::none()
            }
            CommentMsg::Activate(comment_id) => {
                self.active_comment_id = Some(comment_id);
                Task::none()
            }
            CommentMsg::ShowThread(comment_id) => {
                common::show_thread(self.search_context.clone(), comment_id)
            }
        }
    }

    fn paginate_task(&self) -> Task<AppMsg> {
        match self.search.as_ref() {
            Some(s) => Task::done(CommentMsg::Search(s.to_owned())).map(AppMsg::Comments),
            None => Task::done(CommentMsg::FetchComments {
                parent_id: self.parent_id,
                parent_comment: None,
                scroll_to: None,
            })
            .map(AppMsg::Comments),
        }
        .chain(widget::scrollable::scroll_to(
            comment_scroll_id(),
            Default::default(),
        ))
    }

    fn update_nav_stack(&mut self) {
        if let Some(current) = self.nav_stack.last_mut() {
            current.offset = self.offset;
            current.page = self.page;
            current.scroll_offset = None;
        }
    }
}

impl PaginatingView<AppMsg> for CommentState {
    fn jump_page(&self, page: usize) -> AppMsg {
        AppMsg::Comments(CommentMsg::JumpPage(page))
    }

    fn go_back(&self) -> AppMsg {
        AppMsg::Comments(CommentMsg::Back)
    }

    fn go_forward(&self) -> AppMsg {
        AppMsg::Comments(CommentMsg::Forward)
    }

    fn full_count(&self) -> usize {
        self.full_count
    }

    fn current_page(&self) -> usize {
        self.page
    }
}

/// Id for the comment view scroller.
fn comment_scroll_id() -> widget::scrollable::Id {
    widget::scrollable::Id::new("comments")
}<|MERGE_RESOLUTION|>--- conflicted
+++ resolved
@@ -18,11 +18,7 @@
     widget::{
         self, button, container, scrollable::AbsoluteOffset, text::Shaping, Column, Container,
     },
-<<<<<<< HEAD
-    Border, Color, Element, Font, Length, Task,
-=======
-    Border, Element, Length, Task,
->>>>>>> f13a79f8
+    Border, Color, Element, Length, Task,
 };
 use std::sync::{Arc, RwLock};
 
