use crate::{
    app::AppMsg,
    articles::ArticleMsg,
    comments::CommentMsg,
<<<<<<< HEAD
    common::{self, error_task, PaginatingView},
=======
    common::{error_task, FontExt as _, PaginatingView},
>>>>>>> f13a79f8
    header::HeaderMsg,
    parse_date,
    richtext::render_rich_text,
    ROBOTO_FONT,
};
use hacker_news_search::{
    api::{Comment, CommentStack},
    SearchContext, SearchError,
};
use iced::{
    border, padding,
    widget::{self, text::Shaping, tooltip::Position},
    Color, Element, Length, Task,
};
use std::sync::{Arc, RwLock};

pub struct FullSearchState {
    pub search: Option<SearchCriteria>,
    pub search_results: Vec<Comment>,
    pub search_context: Arc<RwLock<SearchContext>>,
    pub offset: usize,
    pub page: usize,
    pub full_count: usize,
}

pub enum SearchCriteria {
    Query(String),
    StoryId { story_id: u64, beyond: Option<u64> },
}

#[derive(Debug, Clone)]
pub enum FullSearchMsg {
    Search(String),
    CloseSearch,
    Forward,
    Back,
    ShowThread(u64),
    JumpPage(usize),
    StoryByTime { story_id: u64, beyond: Option<u64> },
    OpenComment { story_id: u64, comment_id: u64 },
}

impl FullSearchState {
    pub fn view(&self) -> iced::Element<AppMsg> {
        let comment_rows = self
            .search_results
            .iter()
            .map(|comment| {
                self.render_comment(comment).style(|theme| {
                    let palette = theme.extended_palette();

                    widget::container::Style {
                        background: Some(palette.background.weak.color.into()),
                        border: border::rounded(8),
                        ..Default::default()
                    }
                })
            })
            .map(iced::Element::from);

        let content = widget::Column::new()
            .push_maybe((self.full_count > 0).then(|| self.pagination_element()))
            .push(
                widget::scrollable(
                    widget::container(widget::Column::with_children(comment_rows).spacing(15))
                        .padding(padding::top(0).bottom(10).left(10).right(25)),
                )
                .id(full_search_scroll_id()),
            )
            .spacing(5);

        widget::container(content).into()
    }

    fn render_comment<'a>(&'a self, comment: &'a Comment) -> widget::Container<'a, AppMsg> {
        let child_comments_button: Element<'_, AppMsg> = if comment.kids.is_empty() {
            widget::text("").into()
        } else {
            widget::button(
                widget::text(format!("💬{}", comment.kids.len())).shaping(Shaping::Advanced),
            )
            .padding(0)
            .on_press(AppMsg::FullSearch(FullSearchMsg::OpenComment {
                story_id: comment.story_id,
                comment_id: comment.id,
            }))
            .style(widget::button::text)
            .into()
        };
        widget::container(
            widget::Column::new()
                .push(
                    widget::Row::new()
                        .push(widget::container(
                            widget::button(widget::text(format!("{}", comment.id)))
                                .on_press(AppMsg::OpenLink {
                                    url: format!(
                                        "https://news.ycombinator.com/item?id={}",
                                        comment.id
                                    ),
                                })
                                .style(widget::button::text)
                                .padding(0),
                        ))
                        .push(
                            widget::container(widget::tooltip(
                                widget::button(widget::text("🧵").shaping(Shaping::Advanced))
                                    .style(widget::button::text)
                                    .on_press(AppMsg::FullSearch(FullSearchMsg::ShowThread(
                                        comment.id,
                                    ))),
                                widget::container(widget::text("Show thread"))
                                    .padding(5)
                                    .style(|_theme| {
                                        widget::container::background(Color::BLACK)
                                            .color(Color::WHITE)
                                            .border(iced::border::rounded(8))
                                    }),
                                Position::Bottom,
                            ))
                            .align_right(Length::Fill),
                        ),
                )
                .push({
                    let s = self
                        .search
                        .iter()
                        .filter_map(|s| match s {
                            SearchCriteria::Query(s) => Some(s.as_str()),
                            SearchCriteria::StoryId { .. } => None,
                        })
                        .next();
                    widget::container(widget::rich_text(render_rich_text(&comment.body, s, false)))
                        .width(Length::FillPortion(6).enclose(Length::Fixed(50.)))
                })
                .push(
                    widget::Row::new()
                        .push(widget::rich_text([
                            widget::span(format!(" by {}", comment.by))
                                .link(AppMsg::Header(HeaderMsg::Search(format!(
                                    "by:{}",
                                    comment.by
                                ))))
                                .font(ROBOTO_FONT.italic())
                                .size(14),
                            widget::span(" "),
                            widget::span(parse_date(comment.time).unwrap_or_default())
                                .font(ROBOTO_FONT.weight_light().italic())
                                .size(10),
                        ]))
                        .push(child_comments_button)
                        .spacing(5),
                )
                .padding([10, 10])
                .spacing(15)
                .width(Length::Fill),
        )
    }

    pub fn update(&mut self, message: FullSearchMsg) -> Task<AppMsg> {
        match message {
            FullSearchMsg::Search(search) => {
                if search.is_empty() {
                    return Task::done(FullSearchMsg::CloseSearch).map(AppMsg::FullSearch);
                } else {
                    if !self.search.iter().any(|s| match s {
                        SearchCriteria::Query(s) => s == &search,
                        SearchCriteria::StoryId { .. } => false,
                    }) {
                        self.page = 1;
                        self.offset = 0;
                    }

                    self.search = Some(SearchCriteria::Query(search.clone()));
                    let g = self.search_context.read().unwrap();
                    match g.search_all_comments(&search, 10, self.offset) {
                        Ok((comments, count)) => {
                            self.search_results = comments;
                            self.full_count = count;
                        }
                        Err(err) => {
                            return error_task(err);
                        }
                    }
                }
                Task::done(AppMsg::CommentsClosed)
            }
            FullSearchMsg::CloseSearch => {
                self.search = None;
                self.offset = 0;
                self.page = 1;
                self.full_count = 0;
                Task::none()
            }
            FullSearchMsg::Forward => {
                self.offset += 10;
                self.page += 1;
                self.paginate_task()
            }
            FullSearchMsg::Back => {
                self.offset -= 10;
                self.page -= 1;

                self.paginate_task()
            }
            FullSearchMsg::ShowThread(comment_id) => {
                common::show_thread(self.search_context.clone(), comment_id)
            }
            FullSearchMsg::JumpPage(page) => {
                self.page = page;
                if page > 1 {
                    self.offset = 10 * (page - 1);
                } else {
                    self.offset = 0;
                }

                self.paginate_task()
            }
            FullSearchMsg::StoryByTime { story_id, beyond } => {
                self.search = Some(SearchCriteria::StoryId { story_id, beyond });
                match self.search_context.read().unwrap().story_comments_by_date(
                    story_id,
                    beyond,
                    10,
                    self.offset,
                ) {
                    Ok((comments, total_comments)) => {
                        self.search_results = comments;
                        self.full_count = total_comments;
                        Task::none()
                    }
                    Err(err) => error_task(err),
                }
            }
            FullSearchMsg::OpenComment {
                story_id,
                comment_id,
            } => {
                let open_comments_task = || {
                    let g = self.search_context.read().unwrap();
                    let CommentStack { story, comments } = g.parents(comment_id)?;
                    let comment = g.get_comment(comment_id)?;
                    let task = Task::done(AppMsg::OpenComment {
                        article: story,
                        parent_id: comment_id,
                        comment_stack: comments,
                    })
                    .chain(
                        Task::done(CommentMsg::FetchComments {
                            parent_id: comment_id,
                            parent_comment: Some(comment),
                            scroll_to: None,
                        })
                        .map(AppMsg::Comments),
                    );
                    Result::<_, SearchError>::Ok(task)
                };

                match open_comments_task() {
                    Ok(msg) => Task::batch([
                        msg,
                        Task::done(ArticleMsg::Search(format!("{story_id}"))).map(AppMsg::Articles),
                    ]),
                    Err(err) => error_task(err),
                }
            }
        }
    }

    fn paginate_task(&self) -> Task<AppMsg> {
        match self.search.as_ref() {
            Some(s) => match s {
                SearchCriteria::Query(s) => {
                    Task::done(FullSearchMsg::Search(s.to_owned())).map(AppMsg::FullSearch)
                }
                SearchCriteria::StoryId { story_id, beyond } => {
                    Task::done(FullSearchMsg::StoryByTime {
                        story_id: *story_id,
                        beyond: beyond.to_owned(),
                    })
                    .map(AppMsg::FullSearch)
                }
            },
            None => Task::none(),
        }
        .chain(widget::scrollable::scroll_to(
            full_search_scroll_id(),
            Default::default(),
        ))
    }
}

impl PaginatingView<AppMsg> for FullSearchState {
    fn jump_page(&self, page: usize) -> AppMsg {
        AppMsg::FullSearch(FullSearchMsg::JumpPage(page))
    }

    fn go_back(&self) -> AppMsg {
        AppMsg::FullSearch(FullSearchMsg::Back)
    }

    fn go_forward(&self) -> AppMsg {
        AppMsg::FullSearch(FullSearchMsg::Forward)
    }

    fn full_count(&self) -> usize {
        self.full_count
    }

    fn current_page(&self) -> usize {
        self.page
    }
}

fn full_search_scroll_id() -> widget::scrollable::Id {
    widget::scrollable::Id::new("full_search")
}<|MERGE_RESOLUTION|>--- conflicted
+++ resolved
@@ -2,11 +2,7 @@
     app::AppMsg,
     articles::ArticleMsg,
     comments::CommentMsg,
-<<<<<<< HEAD
-    common::{self, error_task, PaginatingView},
-=======
-    common::{error_task, FontExt as _, PaginatingView},
->>>>>>> f13a79f8
+    common::{self, error_task, FontExt as _, PaginatingView},
     header::HeaderMsg,
     parse_date,
     richtext::render_rich_text,
