--- conflicted
+++ resolved
@@ -73,12 +73,9 @@
     ResetScale,
     RestoreArticles,
     WindowResize(Size),
-<<<<<<< HEAD
+    ScrollBy(ScrollBy),
     OpenSearch,
     CloseSearch,
-=======
-    ScrollBy(ScrollBy),
->>>>>>> d99d2b50
 }
 
 pub fn update(app: &mut App, message: AppMsg) -> Task<AppMsg> {
@@ -186,20 +183,6 @@
             app.size = size;
             save_task(&*app)
         }
-<<<<<<< HEAD
-        AppMsg::OpenSearch => {
-            if matches!(app.content, ContentScreen::Articles(_)) {
-                Task::done(AppMsg::Header(header::HeaderMsg::OpenSearch))
-            } else {
-                Task::done(AppMsg::Comments(CommentMsg::OpenSearch))
-            }
-        }
-        AppMsg::CloseSearch => {
-            if matches!(app.content, ContentScreen::Articles(_)) {
-                Task::done(AppMsg::Header(header::HeaderMsg::CloseSearch))
-            } else {
-                Task::done(AppMsg::Comments(CommentMsg::CloseSearch))
-=======
         AppMsg::ScrollBy(scroll_by) => {
             let scroll_id =
                 scrollable::Id::new(if matches!(app.content, ContentScreen::Articles(_)) {
@@ -224,7 +207,20 @@
                 ScrollBy::Bottom => {
                     scrollable::scroll_to(scroll_id, AbsoluteOffset { x: 0., y: f32::MAX })
                 }
->>>>>>> d99d2b50
+            }
+        }
+        AppMsg::OpenSearch => {
+            if matches!(app.content, ContentScreen::Articles(_)) {
+                Task::done(AppMsg::Header(header::HeaderMsg::OpenSearch))
+            } else {
+                Task::done(AppMsg::Comments(CommentMsg::OpenSearch))
+            }
+        }
+        AppMsg::CloseSearch => {
+            if matches!(app.content, ContentScreen::Articles(_)) {
+                Task::done(AppMsg::Header(header::HeaderMsg::CloseSearch))
+            } else {
+                Task::done(AppMsg::Comments(CommentMsg::CloseSearch))
             }
         }
     }
