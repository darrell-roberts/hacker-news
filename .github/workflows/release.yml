name: Create Release

on:
  push:
    tags:
      - "v*" # Triggers on tags starting with 'v'

permissions:
  contents: write

jobs:
  build-and-release-macos:
    runs-on: macos-latest

    steps:
      - name: Checkout repository
        uses: actions/checkout@v3

      - name: Setup Rust
        uses: actions-rs/toolchain@v1
        with:
          toolchain: stable
          override: true

      - name: Setup Certificate
        env:
          CODE_SIGN_CERTIFICATE: ${{ secrets.CODE_SIGN_CERTIFICATE }}
          CERT_PWD: ${{ secrets.CERT_PWD }}
        run: |
          echo "$CODE_SIGN_CERTIFICATE" | base64 --decode > certificate.p12
          stat -f "%N %z" certificate.p12
          security create-keychain -p "" build.keychain
          security default-keychain -d user -s build.keychain
          security unlock-keychain -p "" build.keychain
          security import certificate.p12 -k build.keychain -P "$CERT_PWD" -T /usr/bin/codesign
          security set-key-partition-list -S apple-tool:,apple:,codesign: -s -k "" build.keychain

      - name: Build bundle
        run: make bundle-mac

      - name: Create GitHub Release
        id: create_release
        uses: softprops/action-gh-release@v1
        with:
          files: |
            dist/Hacker_News_aarch64.dmg.zip
        env:
          GITHUB_TOKEN: ${{ secrets.GITHUB_TOKEN }}

  build-and-release-linux:
    runs-on: ubuntu-latest

    steps:
      - name: Checkout repository
        uses: actions/checkout@v3

      - name: Setup Rust
        uses: actions-rs/toolchain@v1
        with:
          toolchain: stable
          override: true

      - name: Download linuxdeploy
        run: |
          wget -nv -c https://github.com/linuxdeploy/linuxdeploy/releases/download/2.0.0-alpha-1-20241106/linuxdeploy-x86_64.AppImage
          chmod +x linuxdeploy-x86_64.AppImage
          mkdir -p ~/.local/bin
          mv linuxdeploy-x86_64.AppImage ~/.local/bin
          sudo add-apt-repository universe
          sudo apt install libfuse2t64

      - name: Build Linux App Image
        run: |
          export PATH=$HOME/.local/bin:$PATH
          make linux-app-image
<<<<<<< HEAD
=======

      - name: Build debian package
        run: |
          cargo install cargo-deb
          make linux-debian
>>>>>>> 5049e50b

      # - name: Build bundle
      #   uses: AppImageCrafters/build-appimage-action@master
      #   env:
      #     UPDATE_INFO: gh-releases-zsync|AppImageCrafters|latest|*x86_64.AppImage.zsync
      #   with:
      #     recipe: AppImageBuilder.yml

      # - uses: actions/upload-artifact@v2
      #   with:
      #     name: AppImage
      #     path: "./*.AppImage*"

      # run: |

      - name: Create GitHub Release
        id: create_release
        uses: softprops/action-gh-release@v1
        with:
          files: |
            Hacker_News-x86_64.AppImage
<<<<<<< HEAD
=======
            target/debian/*.deb
>>>>>>> 5049e50b
        env:
          GITHUB_TOKEN: ${{ secrets.GITHUB_TOKEN }}<|MERGE_RESOLUTION|>--- conflicted
+++ resolved
@@ -73,14 +73,11 @@
         run: |
           export PATH=$HOME/.local/bin:$PATH
           make linux-app-image
-<<<<<<< HEAD
-=======
 
       - name: Build debian package
         run: |
           cargo install cargo-deb
           make linux-debian
->>>>>>> 5049e50b
 
       # - name: Build bundle
       #   uses: AppImageCrafters/build-appimage-action@master
@@ -102,9 +99,6 @@
         with:
           files: |
             Hacker_News-x86_64.AppImage
-<<<<<<< HEAD
-=======
             target/debian/*.deb
->>>>>>> 5049e50b
         env:
           GITHUB_TOKEN: ${{ secrets.GITHUB_TOKEN }}