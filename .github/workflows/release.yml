--- conflicted
+++ resolved
@@ -71,11 +71,7 @@
 
       - name: Build bundle
         run: |
-<<<<<<< HEAD
           export PATH=$HOME/.local/bin:$PATH
-=======
-          export PATH=$PATH:~/.local/bin
->>>>>>> 407c404b
           make linux-app-image
           zip Hacker_News-x86_64.AppImage.zip Hacker_News-x86_64.AppImage
 
